package cli

import (
	"bytes"
	"context"
	"encoding/json"
	"fmt"
	"os"
	"os/exec"
	"strconv"
	"strings"
	"time"

	"github.com/filecoin-project/go-address"
	cborutil "github.com/filecoin-project/go-cbor-util"
	"github.com/filecoin-project/specs-actors/actors/abi"
	"github.com/filecoin-project/specs-actors/actors/builtin"
	"github.com/filecoin-project/specs-actors/actors/builtin/power"
	cid "github.com/ipfs/go-cid"
	"golang.org/x/xerrors"
	"gopkg.in/urfave/cli.v2"

	"github.com/filecoin-project/lotus/api"
	"github.com/filecoin-project/lotus/chain/actors"
	types "github.com/filecoin-project/lotus/chain/types"
)

var chainCmd = &cli.Command{
	Name:  "chain",
	Usage: "Interact with filecoin blockchain",
	Subcommands: []*cli.Command{
		chainHeadCmd,
		chainGetBlock,
		chainReadObjCmd,
		chainGetMsgCmd,
		chainSetHeadCmd,
		chainListCmd,
		chainGetCmd,
		chainBisectCmd,
		chainExportCmd,
		slashConsensusFault,
	},
}

var chainHeadCmd = &cli.Command{
	Name:  "head",
	Usage: "Print chain head",
	Action: func(cctx *cli.Context) error {
		api, closer, err := GetFullNodeAPI(cctx)
		if err != nil {
			return err
		}
		defer closer()
		ctx := ReqContext(cctx)

		head, err := api.ChainHead(ctx)
		if err != nil {
			return err
		}

		for _, c := range head.Cids() {
			fmt.Println(c)
		}
		return nil
	},
}

var chainGetBlock = &cli.Command{
	Name:  "getblock",
	Usage: "Get a block and print its details",
	Flags: []cli.Flag{
		&cli.BoolFlag{
			Name:  "raw",
			Usage: "print just the raw block header",
		},
	},
	Action: func(cctx *cli.Context) error {
		api, closer, err := GetFullNodeAPI(cctx)
		if err != nil {
			return err
		}
		defer closer()
		ctx := ReqContext(cctx)

		if !cctx.Args().Present() {
			return fmt.Errorf("must pass cid of block to print")
		}

		bcid, err := cid.Decode(cctx.Args().First())
		if err != nil {
			return err
		}

		blk, err := api.ChainGetBlock(ctx, bcid)
		if err != nil {
			return xerrors.Errorf("get block failed: %w", err)
		}

		if cctx.Bool("raw") {
			out, err := json.MarshalIndent(blk, "", "  ")
			if err != nil {
				return err
			}

			fmt.Println(string(out))
			return nil
		}

		msgs, err := api.ChainGetBlockMessages(ctx, bcid)
		if err != nil {
			return xerrors.Errorf("failed to get messages: %w", err)
		}

		pmsgs, err := api.ChainGetParentMessages(ctx, bcid)
		if err != nil {
			return xerrors.Errorf("failed to get parent messages: %w", err)
		}

		recpts, err := api.ChainGetParentReceipts(ctx, bcid)
		if err != nil {
			log.Warn(err)
			//return xerrors.Errorf("failed to get receipts: %w", err)
		}

		cblock := struct {
			types.BlockHeader
			BlsMessages    []*types.Message
			SecpkMessages  []*types.SignedMessage
			ParentReceipts []*types.MessageReceipt
			ParentMessages []cid.Cid
		}{}

		cblock.BlockHeader = *blk
		cblock.BlsMessages = msgs.BlsMessages
		cblock.SecpkMessages = msgs.SecpkMessages
		cblock.ParentReceipts = recpts
		cblock.ParentMessages = apiMsgCids(pmsgs)

		out, err := json.MarshalIndent(cblock, "", "  ")
		if err != nil {
			return err
		}

		fmt.Println(string(out))
		return nil

	},
}

func apiMsgCids(in []api.Message) []cid.Cid {
	out := make([]cid.Cid, len(in))
	for k, v := range in {
		out[k] = v.Cid
	}
	return out
}

var chainReadObjCmd = &cli.Command{
	Name:  "read-obj",
	Usage: "Read the raw bytes of an object",
	Action: func(cctx *cli.Context) error {
		api, closer, err := GetFullNodeAPI(cctx)
		if err != nil {
			return err
		}
		defer closer()
		ctx := ReqContext(cctx)

		c, err := cid.Decode(cctx.Args().First())
		if err != nil {
			return fmt.Errorf("failed to parse cid input: %s", err)
		}

		obj, err := api.ChainReadObj(ctx, c)
		if err != nil {
			return err
		}

		fmt.Printf("%x\n", obj)
		return nil
	},
}

var chainGetMsgCmd = &cli.Command{
	Name:  "getmessage",
	Usage: "Get and print a message by its cid",
	Action: func(cctx *cli.Context) error {
		if !cctx.Args().Present() {
			return fmt.Errorf("must pass a cid of a message to get")
		}

		api, closer, err := GetFullNodeAPI(cctx)
		if err != nil {
			return err
		}
		defer closer()
		ctx := ReqContext(cctx)

		c, err := cid.Decode(cctx.Args().First())
		if err != nil {
			return xerrors.Errorf("failed to parse cid input: %w", err)
		}

		mb, err := api.ChainReadObj(ctx, c)
		if err != nil {
			return xerrors.Errorf("failed to read object: %w", err)
		}

		var i interface{}
		m, err := types.DecodeMessage(mb)
		if err != nil {
			sm, err := types.DecodeSignedMessage(mb)
			if err != nil {
				return xerrors.Errorf("failed to decode object as a message: %w", err)
			}
			i = sm
		} else {
			i = m
		}

		enc, err := json.MarshalIndent(i, "", "  ")
		if err != nil {
			return err
		}

		fmt.Println(string(enc))
		return nil
	},
}

var chainSetHeadCmd = &cli.Command{
	Name:  "sethead",
	Usage: "manually set the local nodes head tipset (Caution: normally only used for recovery)",
	Flags: []cli.Flag{
		&cli.BoolFlag{
			Name:  "genesis",
			Usage: "reset head to genesis",
		},
		&cli.Uint64Flag{
			Name:  "epoch",
			Usage: "reset head to given epoch",
		},
	},
	Action: func(cctx *cli.Context) error {
		api, closer, err := GetFullNodeAPI(cctx)
		if err != nil {
			return err
		}
		defer closer()
		ctx := ReqContext(cctx)

		var ts *types.TipSet

		if cctx.Bool("genesis") {
			ts, err = api.ChainGetGenesis(ctx)
		}
		if ts == nil && cctx.IsSet("epoch") {
<<<<<<< HEAD
			ts, err = api.ChainGetTipSetByHeight(ctx, abi.ChainEpoch(cctx.Uint64("epoch")), nil)
=======
			ts, err = api.ChainGetTipSetByHeight(ctx, cctx.Uint64("epoch"), types.EmptyTSK)
>>>>>>> def0e0a7
		}
		if ts == nil {
			ts, err = parseTipSet(api, ctx, cctx.Args().Slice())
		}
		if err != nil {
			return err
		}

		if ts == nil {
			return fmt.Errorf("must pass cids for tipset to set as head")
		}

		if err := api.ChainSetHead(ctx, ts.Key()); err != nil {
			return err
		}

		return nil
	},
}

func parseTipSet(api api.FullNode, ctx context.Context, vals []string) (*types.TipSet, error) {
	var headers []*types.BlockHeader
	for _, c := range vals {
		blkc, err := cid.Decode(c)
		if err != nil {
			return nil, err
		}

		bh, err := api.ChainGetBlock(ctx, blkc)
		if err != nil {
			return nil, err
		}

		headers = append(headers, bh)
	}

	return types.NewTipSet(headers)
}

var chainListCmd = &cli.Command{
	Name:  "list",
	Usage: "View a segment of the chain",
	Flags: []cli.Flag{
		&cli.Uint64Flag{Name: "height"},
		&cli.IntFlag{Name: "count", Value: 30},
		&cli.StringFlag{
			Name:  "format",
			Usage: "specify the format to print out tipsets",
			Value: "<height>: (<time>) <blocks>",
		},
	},
	Action: func(cctx *cli.Context) error {
		api, closer, err := GetFullNodeAPI(cctx)
		if err != nil {
			return err
		}
		defer closer()
		ctx := ReqContext(cctx)

		var head *types.TipSet

		if cctx.IsSet("height") {
<<<<<<< HEAD
			head, err = api.ChainGetTipSetByHeight(ctx, abi.ChainEpoch(cctx.Uint64("height")), nil)
=======
			head, err = api.ChainGetTipSetByHeight(ctx, cctx.Uint64("height"), types.EmptyTSK)
>>>>>>> def0e0a7
		} else {
			head, err = api.ChainHead(ctx)
		}
		if err != nil {
			return err
		}

		count := cctx.Int("count")
		if count < 1 {
			return nil
		}

		tss := make([]*types.TipSet, 0, count)
		tss = append(tss, head)

		for i := 1; i < count; i++ {
			if head.Height() == 0 {
				break
			}

			head, err = api.ChainGetTipSet(ctx, head.Parents())
			if err != nil {
				return err
			}

			tss = append(tss, head)
		}

		for i := len(tss) - 1; i >= 0; i-- {
			printTipSet(cctx.String("format"), tss[i])
		}
		return nil
	},
}

var chainGetCmd = &cli.Command{
	Name:  "get",
	Usage: "Get chain DAG node by path",
	Description: `Get ipld node under a specified path:

   lotus chain get /ipfs/[cid]/some/path

   Note:
   You can use special path elements to traverse through some data structures:
   - /ipfs/[cid]/@H:elem - get 'elem' from hamt
   - /ipfs/[cid]/@Ha:t01 - get element under Addr(t01).Bytes
   - /ipfs/[cid]/@A:10 - get 10th amt element
`,
	Action: func(cctx *cli.Context) error {
		api, closer, err := GetFullNodeAPI(cctx)
		if err != nil {
			return err
		}
		defer closer()
		ctx := ReqContext(cctx)

		nd, err := api.ChainGetNode(ctx, cctx.Args().First())
		if err != nil {
			return err
		}

		b, err := json.MarshalIndent(nd, "", "\t")
		if err != nil {
			return err
		}
		fmt.Println(string(b))
		return nil
	},
}

func printTipSet(format string, ts *types.TipSet) {
	format = strings.ReplaceAll(format, "<height>", fmt.Sprint(ts.Height()))
	format = strings.ReplaceAll(format, "<time>", time.Unix(int64(ts.MinTimestamp()), 0).Format(time.Stamp))
	blks := "[ "
	for _, b := range ts.Blocks() {
		blks += fmt.Sprintf("%s: %s,", b.Cid(), b.Miner)
	}
	blks += " ]"

	sCids := make([]string, 0, len(blks))

	for _, c := range ts.Cids() {
		sCids = append(sCids, c.String())
	}

	format = strings.ReplaceAll(format, "<tipset>", strings.Join(sCids, ","))
	format = strings.ReplaceAll(format, "<blocks>", blks)
	format = strings.ReplaceAll(format, "<weight>", fmt.Sprint(ts.Blocks()[0].ParentWeight))

	fmt.Println(format)
}

var chainBisectCmd = &cli.Command{
	Name:  "bisect",
	Usage: "bisect chain for an event",
	Description: `Bisect the chain state tree:

   lotus chain bisect [min height] [max height] '1/2/3/state/path' 'shell command' 'args'

   Returns the first tipset in which condition is true
                  v
   [start] FFFFFFFTTT [end]

   Example: find height at which deal ID 100 000 appeared
    - lotus chain bisect 1 32000 '@Ha:t03/1' jq -e '.[2] > 100000'

   For special path elements see 'chain get' help
`,
	Action: func(cctx *cli.Context) error {
		api, closer, err := GetFullNodeAPI(cctx)
		if err != nil {
			return err
		}
		defer closer()
		ctx := ReqContext(cctx)

		if cctx.Args().Len() < 4 {
			return xerrors.New("need at least 4 args")
		}

		start, err := strconv.ParseUint(cctx.Args().Get(0), 10, 64)
		if err != nil {
			return err
		}

		end, err := strconv.ParseUint(cctx.Args().Get(1), 10, 64)
		if err != nil {
			return err
		}

		subPath := cctx.Args().Get(2)

<<<<<<< HEAD
		highest, err := api.ChainGetTipSetByHeight(ctx, abi.ChainEpoch(end), nil)
=======
		highest, err := api.ChainGetTipSetByHeight(ctx, end, types.EmptyTSK)
>>>>>>> def0e0a7
		if err != nil {
			return err
		}

		prev := highest.Height()

		for {
			mid := (start + end) / 2
			if end-start == 1 {
				mid = end
				start = end
			}

<<<<<<< HEAD
			midTs, err := api.ChainGetTipSetByHeight(ctx, abi.ChainEpoch(mid), highest)
=======
			midTs, err := api.ChainGetTipSetByHeight(ctx, mid, highest.Key())
>>>>>>> def0e0a7
			if err != nil {
				return err
			}

			path := "/ipld/" + midTs.ParentState().String() + "/" + subPath
			fmt.Printf("* Testing %d (%d - %d) (%s): ", mid, start, end, path)

			nd, err := api.ChainGetNode(ctx, path)
			if err != nil {
				return err
			}

			b, err := json.MarshalIndent(nd, "", "\t")
			if err != nil {
				return err
			}

			cmd := exec.CommandContext(ctx, cctx.Args().Get(3), cctx.Args().Slice()[4:]...)
			cmd.Stdin = bytes.NewReader(b)

			var out bytes.Buffer
			cmd.Stdout = &out

			switch cmd.Run().(type) {
			case nil:
				// it's lower
				end = mid
				highest = midTs
				fmt.Println("true")
			case *exec.ExitError:
				start = mid
				fmt.Println("false")
			default:
				return err
			}

			if start == end {
				if strings.TrimSpace(out.String()) == "true" {
					fmt.Println(midTs.Height())
				} else {
					fmt.Println(prev)
				}
				return nil
			}

			prev = abi.ChainEpoch(mid)
		}
	},
}

var chainExportCmd = &cli.Command{
	Name:  "export",
	Usage: "export chain to a car file",
	Flags: []cli.Flag{
		&cli.StringFlag{
			Name: "tipset",
		},
	},
	Action: func(cctx *cli.Context) error {
		api, closer, err := GetFullNodeAPI(cctx)
		if err != nil {
			return err
		}
		defer closer()
		ctx := ReqContext(cctx)

		if !cctx.Args().Present() {
			return fmt.Errorf("must specify filename to export chain to")
		}

		fi, err := os.Create(cctx.Args().First())
		if err != nil {
			return err
		}
		defer fi.Close()

		ts, err := loadTipSet(ctx, cctx, api)
		if err != nil {
			return err
		}

		stream, err := api.ChainExport(ctx, ts.Key())
		if err != nil {
			return err
		}

		for b := range stream {
			_, err := fi.Write(b)
			if err != nil {
				return err
			}
		}

		return nil
	},
}

var slashConsensusFault = &cli.Command{
	Name:  "slash-consensus",
	Usage: "Report consensus fault",
	Action: func(cctx *cli.Context) error {
		api, closer, err := GetFullNodeAPI(cctx)
		if err != nil {
			return err
		}
		defer closer()
		ctx := ReqContext(cctx)

		c1, err := cid.Parse(cctx.Args().Get(0))
		if err != nil {
			return xerrors.Errorf("parsing cid 1: %w", err)
		}

		b1, err := api.ChainGetBlock(ctx, c1)
		if err != nil {
			return xerrors.Errorf("getting block 1: %w", err)
		}

		c2, err := cid.Parse(cctx.Args().Get(1))
		if err != nil {
			return xerrors.Errorf("parsing cid 2: %w", err)
		}

		b2, err := api.ChainGetBlock(ctx, c2)
		if err != nil {
			return xerrors.Errorf("getting block 2: %w", err)
		}

		def, err := api.WalletDefaultAddress(ctx)
		if err != nil {
			return err
		}

		bh1, err := cborutil.Dump(b1)
		if err != nil {
			return err
		}

		bh2, err := cborutil.Dump(b2)
		if err != nil {
			return err
		}

		params, err := actors.SerializeParams(&power.ReportConsensusFaultParams{
			BlockHeader1: bh1,
			BlockHeader2: bh2,
			Target:       address.Address{},
			FaultEpoch:   0,
			FaultType:    0,
		})

		msg := &types.Message{
			To:       actors.StoragePowerAddress,
			From:     def,
			Value:    types.NewInt(0),
			GasPrice: types.NewInt(1),
			GasLimit: types.NewInt(10000000),
			Method:   builtin.MethodsPower.ReportConsensusFault,
			Params:   params,
		}

		smsg, err := api.MpoolPushMessage(ctx, msg)
		if err != nil {
			return err
		}

		fmt.Println(smsg.Cid())

		return nil
	},
}<|MERGE_RESOLUTION|>--- conflicted
+++ resolved
@@ -255,11 +255,7 @@
 			ts, err = api.ChainGetGenesis(ctx)
 		}
 		if ts == nil && cctx.IsSet("epoch") {
-<<<<<<< HEAD
-			ts, err = api.ChainGetTipSetByHeight(ctx, abi.ChainEpoch(cctx.Uint64("epoch")), nil)
-=======
-			ts, err = api.ChainGetTipSetByHeight(ctx, cctx.Uint64("epoch"), types.EmptyTSK)
->>>>>>> def0e0a7
+			ts, err = api.ChainGetTipSetByHeight(ctx, abi.ChainEpoch(cctx.Uint64("epoch")), types.EmptyTSK)
 		}
 		if ts == nil {
 			ts, err = parseTipSet(api, ctx, cctx.Args().Slice())
@@ -322,11 +318,7 @@
 		var head *types.TipSet
 
 		if cctx.IsSet("height") {
-<<<<<<< HEAD
-			head, err = api.ChainGetTipSetByHeight(ctx, abi.ChainEpoch(cctx.Uint64("height")), nil)
-=======
-			head, err = api.ChainGetTipSetByHeight(ctx, cctx.Uint64("height"), types.EmptyTSK)
->>>>>>> def0e0a7
+			head, err = api.ChainGetTipSetByHeight(ctx, abi.ChainEpoch(cctx.Uint64("height")), types.EmptyTSK)
 		} else {
 			head, err = api.ChainHead(ctx)
 		}
@@ -459,11 +451,7 @@
 
 		subPath := cctx.Args().Get(2)
 
-<<<<<<< HEAD
-		highest, err := api.ChainGetTipSetByHeight(ctx, abi.ChainEpoch(end), nil)
-=======
-		highest, err := api.ChainGetTipSetByHeight(ctx, end, types.EmptyTSK)
->>>>>>> def0e0a7
+		highest, err := api.ChainGetTipSetByHeight(ctx, abi.ChainEpoch(end), types.EmptyTSK)
 		if err != nil {
 			return err
 		}
@@ -477,11 +465,7 @@
 				start = end
 			}
 
-<<<<<<< HEAD
-			midTs, err := api.ChainGetTipSetByHeight(ctx, abi.ChainEpoch(mid), highest)
-=======
-			midTs, err := api.ChainGetTipSetByHeight(ctx, mid, highest.Key())
->>>>>>> def0e0a7
+			midTs, err := api.ChainGetTipSetByHeight(ctx, abi.ChainEpoch(mid), highest.Key())
 			if err != nil {
 				return err
 			}
