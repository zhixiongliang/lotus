--- conflicted
+++ resolved
@@ -226,11 +226,7 @@
 }
 
 func (a *MpoolAPI) MpoolGetNonce(ctx context.Context, addr address.Address) (uint64, error) {
-<<<<<<< HEAD
-	return a.Mpool.GetNonce(ctx, addr)
-=======
 	return a.Mpool.GetNonce(ctx, addr, types.EmptyTSK)
->>>>>>> ada7f97b
 }
 
 func (a *MpoolAPI) MpoolSub(ctx context.Context) (<-chan api.MpoolUpdate, error) {
